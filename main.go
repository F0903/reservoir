--- conflicted
+++ resolved
@@ -8,15 +8,11 @@
 	"apt_cacher_go/webserver/dashboard"
 	"context"
 	"flag"
-<<<<<<< HEAD
-	"log"
-=======
 	"fmt"
 	"log/slog"
 	"os"
 	"os/signal"
 	"syscall"
->>>>>>> dc956666
 )
 
 func startProxy(address, caCertFile, caKeyFile, cacheDir string, errChan chan error, ctx context.Context) error {
@@ -75,16 +71,6 @@
 		panic(err)
 	}
 
-<<<<<<< HEAD
-	proxy, err := proxy.NewCachingMitmProxy(*cacheDir, ca)
-	if err != nil {
-		log.Fatalf("Failed to create proxy: %v", err)
-	}
-
-	log.Println("Starting proxy server on", *address)
-	if err := proxy.ListenBlocking(*address); err != nil {
-		log.Fatalf("Failed to start dashboard: %v", err)
-=======
 	if err := startWebServer(*webserverAddress, errChan, ctx); err != nil {
 		slog.Error("Failed to start webserver", "error", err)
 		panic(err)
@@ -98,6 +84,5 @@
 	case sig := <-sigChan:
 		slog.Info("Received shutdown signal, shutting down gracefully...", "signal", sig)
 		cancel()
->>>>>>> dc956666
 	}
 }